from . import DATA_DIR
from .data_collection import RemindDataCollection
from .activity_select import ActivitySelector
from .utils import project_string

from premise import Geomap
from premise.activity_maps import InventorySet
from premise.utils import eidb_label

from bw2data.backends.peewee.proxies import Activity, ActivityDataset as Act
import brightway2 as bw
import pandas as pd
import numpy as np
from bw2analyzer import ContributionAnalysis

import time


class LCAReporting():
    """
    The base class for LCA Reports for REMIND output.

    The class assumes that the current brightway project contains
    all the relevant databases, including the characterization methods.
    Note that the convention for database names is "ecoinvent_<scenario>_<year>".

    :ivar scenario: name of the REMIND scenario, e.g., 'BAU', 'SCP26'.
    :vartype scenario: str
    :ivar years: years of the REMIND scenario to consider, between 2005 and 2150
        (5 year steps for up to 2060, then 10 year steps to 2110,
        and 20 years for the last two time steps).
        The corresponding brightway databases have to be part of the current project.
    :vartype year: array
<<<<<<< HEAD
    :ivar methods: list of brightway2 method tuples to
        calculate the scores for
=======
    :ivar methods: set of indicators to
        calculate the scores for, defaults to ReCiPe Midpoint (H)
>>>>>>> f32963d5
    :vartype source_db: str
    """
    def __init__(self, scenario, years, project,
                 remind_output_folder,
                 methods, regions=None):
        self.years = years
        self.scenario = scenario
        self.model = "remind"
        bw.projects.set_current(project)
        self.selector = ActivitySelector()
        self.methods = methods

<<<<<<< HEAD
=======
        if not self.methods:
            raise ValueError("No methods provided.")

        # # check for brightway2 databases
        # dbnames = set(["_".join(["ecoinvent", scenario, str(yr)])
        #                for yr in years])
        # missing = dbnames - set(bw.databases)
        # if missing:
        #     raise ValueError(
        #         "The following brightway2 databases are missing: {}"
        #         .format(missing))
>>>>>>> f32963d5
        rdc = RemindDataCollection(self.scenario, remind_output_folder)
        self.data = rdc.data[rdc.data.Year.isin(self.years) &
                             (rdc.data.Region != "World")]
        if regions is None:
            self.regions = self.data.Region.unique()
        else:
            # all regions there?
            self.regions = regions
            assert self.regions in self.data.Region.unique()
        self.geo = Geomap(self.model)


class TransportLCAReporting(LCAReporting):
    """
    Report LCA scores for the REMIND transport sector.

    The class assumes that the current brightway project contains
    all the relevant databases, including the characterization methods.
    Note that the convention for database names is
    "ecoinvent_<scenario>_<year>".

    :ivar scenario: name of the REMIND scenario, e.g., 'BAU', 'SCP26'.
    :vartype scenario: str
    :ivar years: years of the REMIND scenario to consider, between 2005 and 2150
        (5 year steps for up to 2060, then 10 year steps to 2110,
        and 20 years for the last two time steps).
        The corresponding brightway databases have to be part of the current project.
    :vartype year: array
    :ivar indicatorgroup: name of the set of indicators to
        calculate the scores for, defaults to ReCiPe Midpoint (H)
    :vartype source_db: str

    """

    # available variables
    techs = ["BEV", "FCEV", "Gases", "Hybrid Liquids", "Hybrid Electric", "Liquids"]
    variables = ["ES|Transport|VKM|Pass|Road|LDV|" + tech for tech in techs]

    def _act_from_variable(self, variable, db, year, region, scale=1):
        """
        Find the activity for a given REMIND transport reporting variable.
        """
        techmap = {
            "BEV": "battery electric",
            "FCEV": "fuel cell electric",
            "Gases": "compressed gas",
            "Hybrid Electric": {
                "diesel": "plugin diesel hybrid",
                "petrol": "plugin gasoline hybrid"
            },
            "Hybrid Liquids": {
                "diesel": "diesel hybrid",
                "petrol": "gasoline hybrid"
            },
            "Liquids": {
                "diesel": "diesel",
                "petrol": "gasoline"
            }
        }
        tech = variable.split("|")[-1]
        liq_share = {
            "diesel": 0.4,
            "petrol": 0.6
        }
        if tech in ["Hybrid Electric", "Hybrid Liquids", "Liquids"]:
            if region in ["CHA", "REF", "IND"]:
                demand = {
                    Activity(Act.get(
                        (Act.name == "transport, passenger car, fleet average, {}, {}".format(
                            techmap[tech]["petrol"], year))
                        & (Act.location == region)
                        & (Act.database == db.name))): scale
                }
            else:
                demand = {
                    Activity(Act.get(
                        (Act.name == "transport, passenger car, fleet average, {}, {}".format(
                            techmap[tech][liq], year))
                        & (Act.location == region)
                        & (Act.database == db.name))): scale * liq_share[liq]
                    for liq in ["diesel", "petrol"]
                }
        else:
            try:
                demand = {
                    Activity(
                        Act.get(
                            (Act.name == "transport, passenger car, fleet average, {}".format(
                                techmap[tech]))
                            & (Act.location == region)
                            & (Act.database == db.name))): scale
                }
            except ActivityDatasetDoesNotExist as e:
                print("No activity found for {}, {} in {}".format(techmap[tech], year, db.name))
                demand = {}
        return demand


    def report_LDV_LCA(self):
        """
        Report per-drivetrain impacts along the given dimension.
        Both per-pkm as well as total numbers are given.

        :return: a dataframe with impacts for the REMIND EDGE-T
            transport sector model. Levelized impacts (per pkm) are
            found in the column `score_pkm`, total impacts in `total_score`.
        :rtype: pandas.DataFrame

        """

        df = self.data[self.data.Variable.isin(self.variables)]

        df.loc[:, "score_pkm"] = 0.
        df.loc[:, "score_pkm_direct"] = 0.
        # add methods dimension & score column
        methods_df = pd.DataFrame({"Method": self.methods, "score_pkm": 0.})
        df = df.merge(methods_df, "outer")  # on "score_pkm"

        df.set_index(["Year", "Region", "Variable", "Method"], inplace=True)
        start = time.time()

        # calc score
        for year in self.years:
            # find activities which at the moment do not depend
            # on regions
            db = bw.Database(eidb_label(self.model, self.scenario, year))
            fleet_acts = [a for a in db if a["name"].startswith("transport, passenger car, fleet average")]
            lca = bw.LCA({fleet_acts[0]: 1})
            lca.lci()
            fleet_idxs = [lca.activity_dict[a.key] for a in fleet_acts]

            for region in self.regions:
                for var in (df.loc[(year, region)]
                            .index.get_level_values(0)
                            .unique()):
                    demand = self._act_from_variable(var, db, year, region)

                    lca = bw.LCA(demand,
                                 method=self.methods[0])
                    # build inventories
                    lca.lci()

                    ## this is a workaround to correct for higher loadfactors in the LowD scenarios
                    if "_LowD" in self.scenario:
                        fct = max(1 - (year - 2020)/15 * 0.15, 0.85)
                    else:
                        fct = 1.
                    for method in self.methods:
                        lca.switch_method(method)
                        lca.lcia()

                        df.at[(year, region, var, method),
                               "score_pkm"] = lca.score * fct
                        res_vec = np.squeeze(np.asarray(lca.characterized_inventory.sum(axis=0)))
                        df.at[(year, region, var, method), "score_pkm_direct"] = \
                            np.sum(res_vec[fleet_idxs]) * fct
        print("Calculation took {} seconds.".format(time.time() - start))
        df["total_score"] = df["value"] * df["score_pkm"] * 1e9
        df["total_score_direct"] = df["value"] * df["score_pkm_direct"] * 1e9
        return df[["total_score", "score_pkm"]]

    def _get_material_bioflows_for_bev(self):
        """
        Obtain bioflow ids for *interesting* materials.
        These are the top bioflows in the ILCD materials
        characterization method for an BEV activity.
        """

        method = ('ILCD 2.0 2018 midpoint',
                  'resources', 'minerals and metals')
        year = self.years[0]
        act_str = "transport, passenger car, fleet average, battery electric, {}".format(year)

        # upstream material demands are the same for all regions
        # so we can use GLO here
        act = Activity(
            Act.get((Act.name == act_str)
                    & (Act.database == eidb_label(
                        self.model, self.scenario, year))
                    & (Act.location == "EUR")))
        lca = bw.LCA({act: 1}, method=method)
        lca.lci()
        lca.lcia()

        inv_bio = {value: key for key, value in lca.biosphere_dict.items()}

        ca = ContributionAnalysis()
        ef_contrib = ca.top_emissions(lca.characterized_inventory)
        return [inv_bio[int(el[1])] for el in ef_contrib]

    def report_materials(self):
        """
        Report the material demand of the LDV fleet for all regions and years.

        :return: A `pandas.Series` with index `year`, `region` and `material`.
        """
        # materials
        bioflows = self._get_material_bioflows_for_bev()

        df = self.data[self.data.Variable.isin(self.variables)]

        df.set_index(["Year", "Region", "Variable"], inplace=True)

        start = time.time()
        result = {}
        # calc score
        for year in self.years:
            db = bw.Database(eidb_label(self.model, self.scenario, year))
            for region in self.regions:
                # create large lca demand object
                demand = [
                    self._act_from_variable(
                        var, db, year, region,
                        scale=df.loc[(year, region, var), "value"])
                    for var in (df.loc[(year, region)]
                                .index.get_level_values(0)
                                .unique())]
                # flatten dictionaries
                demand_flat = {}
                for item in demand:
                    for act, val in item.items():
                        demand_flat[act] = val + demand_flat.get(act, 0)

                lca = bw.LCA(demand_flat)
                # build inventories
                lca.lci()
                for code in bioflows:
                    result[(
                        year, region,
                        bw.get_activity(code)["name"].split(",")[0]
                    )] = (
                        lca.inventory.sum(axis=1)[
                            lca.biosphere_dict[code], 0]
                    )
        df_result = pd.Series(result)
        print("Calculation took {} seconds.".format(time.time() - start))
        return df_result * 1e9  # kg

    def report_direct_emissions(self):
        """
        ***DEPRECATED***
        Report the direct (exhaust) emissions of the LDV fleet.
        """

        df = self.data[self.data.Variable.isin(self.variables)]

        df.set_index(["Year", "Region", "Variable"], inplace=True)

        start = time.time()
        result = {}
        # calc score
        for year in self.years:
            db = bw.Database(eidb_label(self.model, self.scenario, year))
            for region in self.regions:
                for var in (df.loc[(year, region)]
                            .index.get_level_values(0)
                            .unique()):
                    for act, share in self._act_from_variable(
                            var, db, year, region).items():
                        for ex in act.biosphere():
                            result[(year, region, ex["name"])] = (
                                result.get((year, region, ex["name"]), 0)
                                + ex["amount"] * share * df.loc[(year, region, var), "value"])

        df_result = pd.Series(result)
        print("Calculation took {} seconds.".format(time.time() - start))
        return df_result * 1e9  # kg

    def report_endpoint(self):
        """
        *DEPRECATED*
        Report the surplus extraction costs for the scenario.

        :return: A `pandas.Series` containing extraction costs
          with index `year` and `region`.
        """
        indicatorgroup = 'ReCiPe Endpoint (H,A) (obsolete)'
        endpoint_methods = [m for m in bw.methods if m[0] == indicatorgroup
                   and m[2] == "total"
                   and not m[1] == "total"]

        df = self.data[self.data.Variable.isin(self.variables)]

        df.set_index(["Year", "Region", "Variable"], inplace=True)
        start = time.time()
        result = {}
        # calc score
        for year in self.years:
            db = bw.Database(eidb_label(self.model, self.scenario, year))
            for region in self.regions:
                # create large lca demand object
                demand = [
                    self._act_from_variable(
                        var, db, year, region,
                        scale=df.loc[(year, region, var), "value"])
                    for var in (df.loc[(year, region)]
                                .index.get_level_values(0)
                                .unique())]
                # flatten dictionaries
                demand = {k: v for item in demand for k, v in item.items()}
                lca = bw.LCA(demand, method=endpoint_methods[0])
                # build inventories
                lca.lci()
                for method in endpoint_methods:
                    lca.switch_method(method)
                    lca.lcia()
                    # 6% discount for monetary endpoint
                    factor = 1e9 * 1.06 ** (year - 2013) \
                             if "resources" == method[1] else 1e9
                    result[(
                        year, region, method
                    )] = lca.score * factor

        df_result = pd.Series(result)
        print("Calculation took {} seconds.".format(time.time() - start))
        return df_result  # billion pkm

    def report_midpoint(self):
        """
        *DEPRECATED*
        Report midpoint impacts for the full fleet for each scenario.

        :return: A `pandas.Series` containing impacts
          with index `year`,`region` and `method`.
        """

        df = self.data[self.data.Variable.isin(self.variables)]

        df.set_index(["Year", "Region", "Variable"], inplace=True)
        start = time.time()
        result = {}
        # calc score
        for year in self.years:
            db = bw.Database(eidb_label(self.model, self.scenario, year))
            for region in self.regions:
                # create large lca demand object
                demand = [
                    self._act_from_variable(
                        var, db, year, region,
                        scale=df.loc[(year, region, var), "value"])
                    for var in (df.loc[(year, region)]
                                .index.get_level_values(0)
                                .unique())]
                # flatten dictionaries
                demand_flat = {}
                for item in demand:
                    for act, val in item.items():
                        demand_flat[k] = val + demand_flat.get(k, 0)

                lca = bw.LCA(demand_flat, method=self.methods[0])
                # build inventories
                lca.lci()
                for method in self.methods:
                    lca.switch_method(method)
                    lca.lcia()
                    factor = 1e9
                    result[(
                        year, region, method
                    )] = lca.score * factor

        df_result = pd.Series(result)
        print("Calculation took {} seconds.".format(time.time() - start))
        return df_result # billion pkm

    def report_midpoint_to_endpoint(self):
        """
        *DEPRECATED*
        Report midpoint impacts for the full fleet for each scenario.

        :return: A `pandas.Series` containing impacts
          with index `year`,`region` and `method`.
        """
        methods = [m for m in bw.methods
                   if m[0] == "ReCiPe Endpoint (H,A) (obsolete)"
                   and m[2] != "total"]

        df = self.data[self.data.Variable.isin(self.variables)]

        df.set_index(["Year", "Region", "Variable"], inplace=True)
        start = time.time()
        result = {}
        # calc score
        for year in self.years:
            db = bw.Database(eidb_label(self.model, self.scenario, year))
            for region in self.regions:
                # create large lca demand object
                demand = [
                    self._act_from_variable(
                        var, db, year, region,
                        scale=df.loc[(year, region, var), "value"])
                    for var in (df.loc[(year, region)]
                                .index.get_level_values(0)
                                .unique())]
                # flatten dictionaries
                demand = {k: v for item in demand for k, v in item.items()}
                lca = bw.LCA(demand, method=self.methods[0])
                # build inventories
                lca.lci()
                for method in methods:
                    lca.switch_method(method)
                    lca.lcia()
                    factor = 1e9
                    result[(
                        year, region, method
                    )] = lca.score * factor

        df_result = pd.Series(result)
        print("Calculation took {} seconds.".format(time.time() - start))
        return df_result # billion pkm

class ElectricityLCAReporting(LCAReporting):
    """
    Report LCA scores for the REMIND electricity sector.

    The class assumes that the current brightway project contains
    all the relevant databases, including the characterization methods.
    Note that the convention for database names is "ecoinvent_<scenario>_<year>".

    :ivar scenario: name of the REMIND scenario, e.g., 'BAU', 'SCP26'.
    :vartype scenario: str
    :ivar years: years of the REMIND scenario to consider, between 2005 and 2150
        (5 year steps for up to 2060, then 10 year steps to 2110,
        and 20 years for the last two time steps).
        The corresponding brightway databases have to be part of the current project.
    :vartype year: array
    :ivar indicatorgroup: name of the set of indicators to
        calculate the scores for, defaults to ReCiPe Midpoint (H)
    :vartype source_db: str

    """
    def report_sectoral_LCA(self):
        """
        Report sectoral averages for the electricity sector based on the (updated)
        ecoinvent electricity market groups.

        :return: a dataframe with impacts for the REMIND electricity supply
            both as regional totals and impacts per kWh.
        :rtype: pandas.DataFrame

        """
        # low voltage consumers
        low_voltage = [
            "FE|Buildings|Electricity",
            "FE|Transport|Electricity"
        ]

        market = "market group for electricity, low voltage"

        df_lowvolt = self._sum_variables_and_add_scores(market, low_voltage)

        # medium voltage consumers
        medium_voltage = [
            "FE|Industry|Electricity",
            "FE|CDR|Electricity"
        ]

        market = "market group for electricity, medium voltage"
        df_medvolt = self._sum_variables_and_add_scores(market, medium_voltage)

        result = pd.concat([df_lowvolt, df_medvolt])

        return result

    def _sum_variables_and_add_scores(self, market, variables):
        """
        Sum the variables that belong to the market
        and calculate the LCA scores for all years,
        regions and methods.
        """
        df = self.data[self.data.Variable.isin(variables)]\
                 .groupby(["Region", "Year"])\
                 .sum()
        df.reset_index(inplace=True)
        df["Market"] = market

        # add methods dimension & score column
        methods_df = pd.DataFrame({"Method": self.methods, "Market": market})
        df = df.merge(methods_df)
        df.loc[:, "score"] = 0.
        df.loc[:, "score_direct"] = 0.
        df.set_index(["Year", "Region", "Method"], inplace=True)

        # calc score
        for year in self.years:
            db = bw.Database(eidb_label(self.model, self.scenario, year))
            # database indexes of powerplants
            pps = [pp for pp in db if pp["unit"] == "kilowatt hour" and "market" not in pp["name"]]
            lca = bw.LCA({pps[0]: 1})
            lca.lci()
            pp_idxs = [lca.activity_dict[pp.key] for pp in pps]
            for region in self.regions:
                # find activity
                act = [a for a in db if a["name"] == market and
                       a["location"] == region][0]
                # create first lca object
                lca = bw.LCA({act: 1}, method=self.methods[0])
                # build inventories
                lca.lci()

                for method in self.methods:
                    lca.switch_method(method)
                    lca.lcia()

                    df.at[(year, region, method), "score"] = lca.score
                    res_vec = np.squeeze(np.asarray(lca.characterized_inventory.sum(axis=0)))
                    df.at[(year, region, method), "score_direct"] = np.sum(res_vec[pp_idxs])

        df["total_score"] = df["score"] * df["value"] * 2.8e11  # EJ -> kWh
        df["total_score_direct"] = df["score_direct"] * df["value"] * 2.8e11  # EJ -> kWh
        return df

    def report_tech_LCA(self, year):
        """
        For each REMIND technology, find a set of activities in the region.
        Use ecoinvent tech share file to determine the shares of technologies
        within the REMIND proxies.
        """

        tecf = pd.read_csv(DATA_DIR/"powertechs.csv", index_col="tech")
        tecdict = tecf.to_dict()["mif_entry"]

        db = bw.Database(eidb_label(self.model, self.scenario, year))

        result = self._cartesian_product({
            "region": self.regions,
            "tech": list(tecdict.keys()),
            "method": self.methods
        }).sort_index()

        for region in self.regions:
            # read the ecoinvent techs for the entries
            shares = self.supplier_shares(db, region)

            for tech, acts in shares.items():
                # calc LCA
                lca = bw.LCA(acts, self.methods[0])
                lca.lci()

                for method in self.methods:
                    lca.switch_method(method)
                    lca.lcia()
                    result.at[(region, tech, method), "score"] = lca.score
                    res_vec = np.squeeze(np.asarray(lca.characterized_inventory.sum(axis=0)))
                    result.at[(region, tech, method), "score_direct"] = np.sum(res_vec[pp_idxs])

        return result

    def _cartesian_product(self, idx):
        """
        Create a DataFrame with an Index being the cartesian
        product from a dictionary of lists.

        From: https://stackoverflow.com/questions/58242078/cartesian-product-of-arbitrary-lists-in-pandas/58242079#58242079

        :parm idx: dictionary with keys being the column names and
            values the range of values on that column.
        :return: a dataframe with the given index
        :rtype: `pandas.DataFrame`
        """
        index = pd.MultiIndex.from_product(idx.values(), names=idx.keys())
        return pd.DataFrame(index=index)

    def _find_suppliers(self, db, expr, locs):
        """
        Return a list of supplier activites in locations `locs` matching
        the peewee expression `expr` within `db`.
        """
        assert type(locs) == list
        sel = self.selector.select(db, expr, locs)
        if sel.count() == 0:
            locs = ["RER"]
        sel = self.selector.select(db, expr, locs)
        if sel.count() == 0:
            locs = ["RoW"]
        sel = self.selector.select(db, expr, locs)
        if sel.count == 0:
            raise ValueError("No activity found for expression.")

        return [Activity(a) for a in sel]

    def supplier_shares(self, db, region):
        """
        Find the ecoinvent activities for a
        REMIND region and the associated share of production volume.

        :param db: a brightway2 database
        :type db: brightway2.Database
        :param region: region string ident for REMIND region
        :type region: string
        :return: dictionary with the format
            {<tech>: {
                <activity>: <share>, ...
            },
            ...
            }
        :rtype: dict
        """

        # ecoinvent locations within REMIND region
        locs = self.geo.remind_to_ecoinvent_location(region)
        # ecoinvent activities

        vols = pd.read_csv(DATA_DIR/"electricity_production_volumes_per_tech.csv",
                           sep=";", index_col=["dataset", "location"])

        # the filters come from the premise package
        # this package is also used to modify the techs in the first place
        fltrs = InventorySet(db).powerplant_filters
        act_shares = {}
        for tech, tech_fltr in fltrs.items():
            expr = self.selector.create_expr(**tech_fltr)
            acts = self._find_suppliers(db, expr, locs)

            # more than one, check shares
            if len(acts) > 1:
                shares = {}
                for act in acts:
                    lookup = vols.index.isin([(act["name"], act["location"])])
                    if any(lookup):
                        shares[act] = vols.loc[lookup, "Sum of production volume"].iat[0]
                    else:
                        shares[act] = 0.
                tot = sum(shares.values())
                if tot == 0:
                    act_shares[tech] = {act: 1./len(acts) for act in acts}
                else:
                    act_shares[tech] = {act: shares[act]/tot for act in acts}

            else:
                act_shares[tech] = {acts[0]: 1}
        return act_shares<|MERGE_RESOLUTION|>--- conflicted
+++ resolved
@@ -31,13 +31,8 @@
         and 20 years for the last two time steps).
         The corresponding brightway databases have to be part of the current project.
     :vartype year: array
-<<<<<<< HEAD
     :ivar methods: list of brightway2 method tuples to
         calculate the scores for
-=======
-    :ivar methods: set of indicators to
-        calculate the scores for, defaults to ReCiPe Midpoint (H)
->>>>>>> f32963d5
     :vartype source_db: str
     """
     def __init__(self, scenario, years, project,
@@ -50,20 +45,8 @@
         self.selector = ActivitySelector()
         self.methods = methods
 
-<<<<<<< HEAD
-=======
         if not self.methods:
             raise ValueError("No methods provided.")
-
-        # # check for brightway2 databases
-        # dbnames = set(["_".join(["ecoinvent", scenario, str(yr)])
-        #                for yr in years])
-        # missing = dbnames - set(bw.databases)
-        # if missing:
-        #     raise ValueError(
-        #         "The following brightway2 databases are missing: {}"
-        #         .format(missing))
->>>>>>> f32963d5
         rdc = RemindDataCollection(self.scenario, remind_output_folder)
         self.data = rdc.data[rdc.data.Year.isin(self.years) &
                              (rdc.data.Region != "World")]
